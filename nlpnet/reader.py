--- conflicted
+++ resolved
@@ -22,15 +22,6 @@
     """
     tag_dict = {}
     with open(filename, 'rb') as f:
-<<<<<<< HEAD
-        for code, tag in enumerate(f):
-            tag = unicode(tag, 'utf-8').strip()
-            tag_dict[tag] = code
-    
-    return tag_dict
-
-def save_tag_dict(tag_dict, filename):
-=======
         code = 0
         for tag in f:
             tag = unicode(tag, 'utf-8').strip()
@@ -41,7 +32,6 @@
     return tag_dict
 
 def save_tag_dict(filename, tag_dict):
->>>>>>> 2b63a954
     """
     Save the given tag dictionary to the given file. Dictionary
     is saved with one tag per line, in the order of their codes.
@@ -333,11 +323,7 @@
         c = Counter(tag for sent in self.sentences for _, tag in sent)
         return c
     
-<<<<<<< HEAD
-    def save_tag_dict(self, tag_dict=None, filename=None):
-=======
     def save_tag_dict(self, filename=None, tag_dict=None):
->>>>>>> 2b63a954
         """
         Saves a tag dictionary to a file as a list of tags.
         
@@ -351,12 +337,8 @@
         if filename is None:
             key = '%s_tag_dict' % self.task
             filename = config.FILES[key]
-        
-<<<<<<< HEAD
-        save_tag_dict(tag_dict, filename)
-=======
+       
         save_tag_dict(filename, tag_dict)
->>>>>>> 2b63a954
     
     def load_tag_dict(self, filename=None):
         """
