#!/usr/env python
# -*- coding: utf-8 -*-

"""
Base class for reading NLP tagging data.
"""

import os
import logging
import numpy as np
from collections import Counter

import attributes
import metadata
import config
from word_dictionary import WordDictionary
from attributes import get_capitalization

def load_tag_dict(filename):
    """
    Load a tag dictionary from a file containing one tag
    per line.
    """
    tag_dict = {}
    with open(filename, 'rb') as f:
        code = 0
        for tag in f:
            tag = unicode(tag, 'utf-8').strip()
            if tag:
                tag_dict[tag] = code
                code += 1
    
    return tag_dict

def save_tag_dict(filename, tag_dict):
    """
    Save the given tag dictionary to the given file. Dictionary
    is saved with one tag per line, in the order of their codes.
    """
    ordered_keys = sorted(tag_dict, key=tag_dict.get)
    text = '\n'.join(ordered_keys)
    with open(filename, 'wb') as f:
        f.write(text.encode('utf-8'))
    

class TextReader(object):
    
    def __init__(self, md=None, sentences=None, filename=None):
        """
        :param sentences: A list of lists of tokens.
        :param filename: Alternatively, the name of the file from where sentences 
            can be read. The file should have one sentence per line, with tokens
            separated by white spaces.
        """
        
        if sentences is not None:
            self.sentences = sentences
        else:
            self.sentences = []
            with open(filename, 'rb') as f:
                for line in f:
                    sentence = unicode(line, 'utf-8').split()
                    self.sentences.append(sentence)
                    
        self.converter = None
        self.task = 'lm'
        self._set_metadata(md)
    
    def _set_metadata(self, md):
        if md is None:
            #metadata not provided = using global data_dir for files
            self.md = metadata.Metadata(self.task, config.FILES)
        else:
            self.md = md
        
    def add_text(self, text):
        """
        Adds more text to the reader. The text must be a sequence of sequences of 
        tokens.
        """
        self.sentences.extend(text)
    
    def load_dictionary(self):
        """Read a file with a word list and create a dictionary."""
        logger = logging.getLogger("Logger")
        logger.info("Loading vocabulary")
        filename = self.md.paths['vocabulary']
        
        words = []
        with open(filename, 'rb') as f:
            for word in f:
                word = unicode(word, 'utf-8').strip()
                if word:
                    words.append(word)
        
        wd = WordDictionary.init_from_wordlist(words)
        self.word_dict = wd
        logger.info("Done. Dictionary size is %d types" % wd.num_tokens)
    
    def generate_dictionary(self, dict_size=None, minimum_occurrences=2):
        """
        Generates a token dictionary based on the supplied text.
        
        :param dict_size: Max number of tokens to be included in the dictionary.
        :param minimum_occurrences: Minimum number of times that a token must
            appear in the text in order to be included in the dictionary. 
        """
        logger = logging.getLogger("Logger")
        logger.info("Creating dictionary...")
        
        self.word_dict = WordDictionary(self.sentences, dict_size, minimum_occurrences)
            
        logger.info("Done. Dictionary size is %d tokens" % self.word_dict.num_tokens)
    
    def save_dictionary(self, filename=None):
        """
        Saves the reader's word dictionary as a list of words.
        
        :param filename: path to the file to save the dictionary. 
            if not given, it will be saved in the default nlpnet
            data directory.
        """
        logger = logging.getLogger("Logger")
        if filename is None:
            filename = self.md.paths['vocabulary']
        
        self.word_dict.save(filename)
        logger.info("Dictionary saved in %s" % filename)
    
    def codify_sentences(self):
        """
        Converts each token in each sequence into indices to their feature vectors
        in feature matrices. The previous sentences as text are not accessible anymore.
        """
        new_sentences = []
        for sent in self.sentences:
            new_sent = np.array([self.converter.convert(token) for token in sent])
            new_sentences.append(new_sent)
        
        self.sentences = new_sentences
    
<<<<<<< HEAD
    def create_suffix_list(self, max_size, min_occurrences):
        """
        Check if there exists a suffix list in the data directory. If there isn't,
        create a new one based on the training sentences.
        """
        if os.path.isfile(config.FILES['suffixes']):
            return
        
        logger = logging.getLogger("Logger")
        suffixes_all_lengths = []
        # only get the suffix size n from words with length at least (n+1)
        types = {token.lower() for sent in self.sentences for token, _ in sent}
        for length in range(1, max_size + 1):
            c = Counter(type_[-length:]
                        for type_ in types
                        if len(type_) > length)
            suffixes_this_length = [suffix for suffix in c 
                                    if c[suffix] >= min_occurrences]
            suffixes_all_lengths.extend(suffixes_this_length)
        
        logger.info('Created a list of %d sufixes.' % len(suffixes_all_lengths))
        text = '\n'.join(suffixes_all_lengths)
        with open(config.FILES['suffixes'], 'wb') as f:
            f.write(text.encode('utf-8'))
    
    def create_prefix_list(self, max_size, min_occurrences):
        """
        Check if there exists a prefix list in the data directory. If there isn't,
        create a new one based on the training sentences.
        """
        if os.path.isfile(config.FILES['prefixes']):
            return
        
        logger = logging.getLogger("Logger")
        prefixes_all_lengths = []
        # only get the prefix size n from words with length at least (n+1)
        types = {token.lower() for sent in self.sentences for token, _ in sent}
        for length in range(1, max_size + 1):
            c = Counter(type_[:length]
                        for type_ in types
                        if len(type_) > length)
            prefixes_this_length = [prefix for prefix in c 
                                    if c[prefix] >= min_occurrences]
            prefixes_all_lengths.extend(prefixes_this_length)
        
        logger.info('Created a list of %d prefixes.' % len(prefixes_all_lengths))
        text = '\n'.join(prefixes_all_lengths)
        with open(config.FILES['prefixes'], 'wb') as f:
            f.write(text.encode('utf-8'))
    
    def create_converter(self, metadata):
=======
    def create_converter(self):
>>>>>>> 434a79e1
        """
        Sets up the token converter, which is responsible for transforming tokens into their
        feature vector indices
        """
        def add_affix_extractors(affix):
            """
            Helper function that works for both suffixes and prefixes.
            The parameter affix should be 'suffix' or 'prefix'.
            """
            loader_function = getattr(attributes.Affix, 'load_%ses' % affix)
            loader_function(self.md)
            
            # deal with gaps between sizes (i.e., if there are sizes 2, 3, and 5)
            codes = getattr(attributes.Affix, '%s_codes' % affix)
            sizes = sorted(codes)
            
            getter = getattr(attributes.Affix, 'get_%s' % affix)
            for size in sizes:
                
                # size=size because if we don't use it, lambda sticks to the last value of 
                # the loop iterator size
                def f(word, size=size):
                    return getter(word, size)
                
                self.converter.add_extractor(f)
        
        self.converter = attributes.TokenConverter()
        self.converter.add_extractor(self.word_dict.get)
        if self.md.use_caps:
            self.converter.add_extractor(get_capitalization)
        if self.md.use_prefix:
            add_affix_extractors('prefix')
        if self.md.use_suffix:
            add_affix_extractors('suffix')
        

class TaggerReader(TextReader):
    """
    Abstract class extending TextReader with useful functions
    for tagging tasks. 
    """
    
    def __init__(self, md=None, load_dictionaries=True):
        '''
        This class shouldn't be used directly. The constructor only
        provides method calls for subclasses.
        '''
        if load_dictionaries:
            self.load_dictionary()
            self.load_tag_dict()
        
        self.task = None
        self._set_metadata(md)
        
        self.codified = False
    
    def load_or_create_dictionary(self):
        """
        Try to load the vocabulary from the default location. If the vocabulary
        file is not available, create a new one from the sentences available
        and save it.
        """
        if os.path.isfile(self.md.paths['vocabulary']):
            self.load_dictionary()
            return
        
        self.generate_dictionary(minimum_occurrences=2)
        self.save_dictionary()
    
    def load_or_create_tag_dict(self):
        """
        Try to load the tag dictionary from the default location. If the dictinaty
        file is not available, scan the available sentences and create a new one. 
        """
        key = '%s_tag_dict' % self.task
        filename = self.md.paths[key]
        if os.path.isfile(filename):
            self.load_tag_dict(filename)
            return
        
        tags = {tag for sent in self.sentences for _, tag in sent}
        self.tag_dict = {tag: code for code, tag in enumerate(tags)}
        self.save_tag_dict(filename)
    
    def generate_dictionary(self, dict_size=None, minimum_occurrences=2):
        """
        Generates a token dictionary based on the given sentences.
        
        :param dict_size: Max number of tokens to be included in the dictionary.
        :param minimum_occurrences: Minimum number of times that a token must
            appear in the text in order to be included in the dictionary. 
        """
        logger = logging.getLogger("Logger")
                
        tokens = [token for sent in self.sentences for token, _ in sent]
        self.word_dict = WordDictionary(tokens, dict_size, minimum_occurrences)
        logger.info("Created dictionary with %d types" % self.word_dict.num_tokens)
        
    def get_inverse_tag_dictionary(self):
        """
        Returns a version of the tag dictionary that maps numbers to tags.
        Used for consulting the meaning of the network's output.
        """
        tuples = [(x[1], x[0]) for x in self.tag_dict.iteritems()]
        ret = dict(tuples)
        
        return ret
    
    def codify_sentences(self):
        """
        Converts each token in each sequence into indices to their feature vectors
        in feature matrices. The previous sentences as text are not accessible anymore.
        """
        new_sentences = []
        self.tags = []
        rare_tag_value = self.tag_dict.get(self.rare_tag)
        
        for sent in self.sentences:
            new_sent = []
            sentence_tags = []
            
            for token, tag in sent:
                new_token = self.converter.convert(token)
                new_sent.append(new_token)
                sentence_tags.append(self.tag_dict.get(tag, rare_tag_value))
            
            new_sentences.append(np.array(new_sent))
            self.tags.append(np.array(sentence_tags))
        
        self.sentences = new_sentences
        self.codified = True
    
    def get_word_counter(self):
        """
        Returns a Counter object with word type occurrences.
        """
        c = Counter(token.lower() for sent in self.sentences for token, _ in sent)
        return c
    
    def get_tag_counter(self):
        """
        Returns a Counter object with tag occurrences.
        """
        c = Counter(tag for sent in self.sentences for _, tag in sent)
        return c
    
    def save_tag_dict(self, filename=None, tag_dict=None):
        """
        Saves a tag dictionary to a file as a list of tags.
        
        :param tag_dict: the dictionary to save. If None, the default
            tag_dict for the class will be saved.
        :param filename: the file where the dictionary should be saved.
            If None, the class default tag_dict filename will be used.
        """
        if tag_dict is None:
            tag_dict = self.tag_dict
        if filename is None:
            key = '%s_tag_dict' % self.task
            filename = self.md.paths[key]
        
        save_tag_dict(filename, tag_dict)
    
    def load_tag_dict(self, filename=None):
        """
        Load the tag dictionary from the default file and assign
        it to the tag_dict attribute. 
        """
        if filename is None:
            key = '%s_tag_dict' % self.task
            filename = self.md.paths[key]
            
        self.tag_dict = load_tag_dict(filename)
    
    
    <|MERGE_RESOLUTION|>--- conflicted
+++ resolved
@@ -139,7 +139,6 @@
         
         self.sentences = new_sentences
     
-<<<<<<< HEAD
     def create_suffix_list(self, max_size, min_occurrences):
         """
         Check if there exists a suffix list in the data directory. If there isn't,
@@ -190,10 +189,7 @@
         with open(config.FILES['prefixes'], 'wb') as f:
             f.write(text.encode('utf-8'))
     
-    def create_converter(self, metadata):
-=======
     def create_converter(self):
->>>>>>> 434a79e1
         """
         Sets up the token converter, which is responsible for transforming tokens into their
         feature vector indices
